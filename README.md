--- conflicted
+++ resolved
@@ -370,18 +370,7 @@
 Удаляет весь тегированный кэш приложений (см. [Кэш стадий](#Кэш-стадий)).
 
 ```
-<<<<<<< HEAD
 dapp stages flush [options] [APPS PATTERN...]
-=======
-dapp stages flush [options] [PATTERN...]
-```
-
-#### dapp stages cleanup
-Удаляет весь нетегированный кэш приложений (см. [Кэш стадий](#Кэш-стадий)).
-
-```
-dapp stages cleanup [options] [PATTERN...]
->>>>>>> 231f02ba
 ```
 
 ## Architecture
@@ -389,33 +378,18 @@
 ### Стадии
 | Имя                 | Краткое описание                     															                                        |
 | ------------------- | --------------------------------------------------------------------------------------------------------- |
-<<<<<<< HEAD
 | from                | Выбор окружения                                 														                              |
 | infra_install       | Установка софта инфраструктуры                															                              |
 | source_1_archive    | Создание архива                                															                              |
 | source_1            | Наложение патча                              															                                |
 | install             | Установка софта приложения                    															                              |
-| artifact            | Копирование артифакта(ов)                     															                              |
+| artifact            | Копирование артефакта(ов)                     															                              |
 | source_2            | Наложение патча                               															                              |
 | infra_setup         | Настройка софта инфраструктуры                															                              |
 | source_3            | Наложение патча                               															                              |
 | chef_cookbooks      | Установка cookbook`ов         																			                                      |
 | setup               | Развёртывание приложения                    															                                |  
 | source_4            | Наложение патча                               															                              |
-=======
-| from                | Выбор окружения                                 														  |
-| infra_install       | Установка софта инфраструктуры                															  |
-| source_1_archive    | Создание архива                                															  |
-| source_1            | Наложение патча                              															  |
-| install             | Установка софта приложения                    															  |
-| artifact            | Копирование артефакта(ов)                     															  |
-| source_2            | Наложение патча                               															  |
-| infra_setup         | Настройка софта инфраструктуры                															  |
-| source_3            | Наложение патча                               															  |
-| chef_cookbooks      | Установка cookbook`ов         																			  |
-| setup               | Развёртывание приложения                    															  |  
-| source_4            | Наложение патча                               															  |
->>>>>>> 231f02ba
 | source_5            | Наложение патча                               	                                                          |
 | docker_instructions | Применение докерфайловых инструкций (CMD, ENTRYPOINT, ENV, EXPOSE, LABEL, ONBUILD, USER, VOLUME, WORKDIR) |
 
