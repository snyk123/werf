en:
  net_status:
    missing_translation: "Missing translation for code: '%{code}'!"
    shellout:
      shell_command_failed: ">>> START STREAM\n%{stream}\n>>> END STREAM"
    application:
      application_not_built: "Application hasn't been built yet!"
      application_not_run: "Application run failed!"
      git_branch_without_name: "Application has specific revision that isn't associated with a branch name!"
      ci_environment_required: 'CI environment required (Travis or GitLab CI)!'
    dappfile:
      incorrect: "Dappfile with '%{error}':\n%{message}"
    build:
      from_image_required: 'Missing from_image!'
      image_already_untagged: "Image `%{name}` already untagged!"
      image_not_exist: "Image `%{name}` not exist!"
      built_id_not_defined: '`from.built_id` not defined!'
      from_image_not_found: 'Image `%{name}` not found!'
    project:
      spush_command_unexpected_apps_number: "Command 'spush' can process only one application!"
      run_command_unexpected_apps_number: "Command 'run' can process only one application!"
      no_such_app: "No such app: '%{apps_patterns}'!"
      dappfile_not_found: "Dappfile not found!"
    config:
      builder_type_conflict: 'Conflict between builder types!'
      builder_type_unsupported: "Defined unsupported builder type `%{type}`!"
      docker_from_not_defined: "`docker.from` not defined!"
      artifact_unexpected_attribute: "Artifact doesn't has attribute '%{attr}'!"
      git_artifact_unexpected_attribute: "'%{type}' git artifact doesn't has attribute '%{attr}'!"
      docker_from_incorrect: "`docker.from` has incorrect value `%{name}`: expected format `image_name:tag`!"
      app_name_incorrect: "Application has incorrect name '%{name}': doesn't match regex '%{reg}'!"
    chef:
      stage_path_overlap: "Cannot install '%{cookbook}' cookbook's path %{from} into %{to}: already exists"
<<<<<<< HEAD
    registry:
      incorrect_repo: 'Incorrect repository!'
      no_such_app: 'No such app in registry!'
      authenticate_type_not_supported: 'Registry authenticate type not supported!'
      api_version_not_supported: 'Registry api version not supported!'
      not_found: 'Registry not found!'
      user_not_authorized: 'User not authorized!'
      response_with_error_status: 'Response with error status!'
=======
      berksfile_absolute_path_forbidden: "Absolute paths in Berksfile are not allowed (cookbook '%{cookbook}', path: '%{path}')"
>>>>>>> d5e602c7
    lock:
      timeout: "Could not obtain lock for '%{name}' within %{timeout} seconds"<|MERGE_RESOLUTION|>--- conflicted
+++ resolved
@@ -31,7 +31,6 @@
       app_name_incorrect: "Application has incorrect name '%{name}': doesn't match regex '%{reg}'!"
     chef:
       stage_path_overlap: "Cannot install '%{cookbook}' cookbook's path %{from} into %{to}: already exists"
-<<<<<<< HEAD
     registry:
       incorrect_repo: 'Incorrect repository!'
       no_such_app: 'No such app in registry!'
@@ -40,8 +39,6 @@
       not_found: 'Registry not found!'
       user_not_authorized: 'User not authorized!'
       response_with_error_status: 'Response with error status!'
-=======
       berksfile_absolute_path_forbidden: "Absolute paths in Berksfile are not allowed (cookbook '%{cookbook}', path: '%{path}')"
->>>>>>> d5e602c7
     lock:
       timeout: "Could not obtain lock for '%{name}' within %{timeout} seconds"