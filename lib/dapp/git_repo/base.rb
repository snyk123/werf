--- conflicted
+++ resolved
@@ -44,11 +44,7 @@
       protected
 
       def git(command, **kwargs)
-<<<<<<< HEAD
-        application.project.shellout!("git #{command}", **kwargs)
-=======
         application.system_shellout! "#{application.git_path} #{command}", **kwargs
->>>>>>> bde3bce3
       end
     end
   end
