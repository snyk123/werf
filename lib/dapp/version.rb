# Version
module Dapp
<<<<<<< HEAD
  VERSION = '0.5.2'.freeze
  BUILD_CACHE_VERSION = 2
=======
  VERSION = '0.5.4'.freeze
  BUILD_CACHE_VERSION = 3
>>>>>>> 94b964e8
end<|MERGE_RESOLUTION|>--- conflicted
+++ resolved
@@ -1,10 +1,5 @@
 # Version
 module Dapp
-<<<<<<< HEAD
-  VERSION = '0.5.2'.freeze
-  BUILD_CACHE_VERSION = 2
-=======
   VERSION = '0.5.4'.freeze
   BUILD_CACHE_VERSION = 3
->>>>>>> 94b964e8
 end