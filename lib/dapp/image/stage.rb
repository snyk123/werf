module Dapp
  # Image
  module Image
    # Stage
    class Stage < Docker
      include Argument

      def initialize(name:, built_id: nil, from: nil)
        @bash_commands = []
        @options = {}
        @change_options = {}
        @container_name = SecureRandom.hex
        @built_id = built_id
        super(name: name, from: from)
      end

      def labels
        self.class.image_config_option(image_id: built_id, option: 'labels')
      end

      def built_id
        @built_id ||= id
      end

      def build!(**kwargs)
        run!(**kwargs)
        @built_id = commit!
      ensure
        shellout("docker rm #{container_name}")
      end

      def export!(name, log_verbose: false, log_time: false, force: false)
        image = self.class.new(built_id: built_id, name: name)
        image.tag!(log_verbose: log_verbose, log_time: log_time, force: force)
        image.push!(log_verbose: log_verbose, log_time: log_time)
        image.untag!
      end

      def tag!(log_verbose: false, log_time: false, force: false)
        if !(existed_id = id).nil? && !force
          raise Error::Build, code: :another_image_already_tagged if built_id != existed_id
          return
        end
        shellout!("docker tag #{built_id} #{name}", log_verbose: log_verbose, log_time: log_time)
        cache_reset
      end

      protected

      attr_reader :container_name

      def run!(log_verbose: false, log_time: false, introspect_error: false, introspect_before_error: false)
        raise Error::Build, code: :built_id_not_defined if from.built_id.nil?
<<<<<<< HEAD
        shellout!("docker run #{prepared_options} --entrypoint /bin/bash --name=#{container_name} #{from.built_id} #{prepared_bash_command}",
=======
        shellout!("docker run #{prepared_options} --entrypoint /bin/sh --name=#{container_name} #{from.built_id} -c #{prepared_bash_command}",
>>>>>>> 59646f1c
                  log_verbose: log_verbose, log_time: log_time)
      rescue Error::Shellout => e
        raise unless introspect_error || introspect_before_error
        built_id = introspect_error ? commit! : from.built_id
        raise Exception::IntrospectImage, message: Dapp::Helper::NetStatus.message(e),
                                          data: { built_id: built_id, options: prepared_options, rmi: introspect_error }
      end

      def commit!
        shellout!("docker commit #{prepared_change} #{container_name}").stdout.strip
      end
    end # Stage
  end # Image
end # Dapp<|MERGE_RESOLUTION|>--- conflicted
+++ resolved
@@ -51,11 +51,7 @@
 
       def run!(log_verbose: false, log_time: false, introspect_error: false, introspect_before_error: false)
         raise Error::Build, code: :built_id_not_defined if from.built_id.nil?
-<<<<<<< HEAD
-        shellout!("docker run #{prepared_options} --entrypoint /bin/bash --name=#{container_name} #{from.built_id} #{prepared_bash_command}",
-=======
         shellout!("docker run #{prepared_options} --entrypoint /bin/sh --name=#{container_name} #{from.built_id} -c #{prepared_bash_command}",
->>>>>>> 59646f1c
                   log_verbose: log_verbose, log_time: log_time)
       rescue Error::Shellout => e
         raise unless introspect_error || introspect_before_error
