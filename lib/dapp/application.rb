module Dapp
  class Application
    include CommonHelper
    include Dapp::Filelock

    attr_reader :config
    attr_reader :cli_options
    attr_reader :ignore_git_fetch

    def initialize(config:, cli_options:, ignore_git_fetch: false)
      @config = config
      @cli_options = cli_options

      @build_path = cli_options[:build_dir] || home_path('build')
      @build_cache_path = cli_options[:build_cache_dir] || home_path('build_cache')

      @last_stage = Build::Stage::Source5.new(self)
      @ignore_git_fetch = ignore_git_fetch
    end

    def show_only
      !!cli_options[:show_only]
    end

    def build!
      last_stage.build!
      last_stage.save_in_cache!
    end

    def export!(repo)
      raise "Application isn't built yet!" unless last_stage.image.tagged? or show_only

      tags.each do |tag|
        image_name = [repo, tag].join(':')
        show_only ? log(image_name) : last_stage.image.export!(image_name)
      end
    end

    def git_artifacts
      [*local_git_artifacts, *remote_git_artifacts].compact
    end

    def local_git_artifacts
      @local_git_artifact_list ||= config._git_artifact._local.map do |ga_config|
        repo = GitRepo::Own.new(self)
        GitArtifact.new(repo, **ga_config._artifact_options)
      end
    end

    def remote_git_artifacts
      @remote_git_artifact_list ||= config._git_artifact._remote.map do |ga_config|
        repo = GitRepo::Remote.new(self, ga_config._name, url: ga_config._url, ssh_key_path: ga_config._ssh_key_path)
        repo.fetch!(ga_config._branch)
        GitArtifact.new(repo, **ga_config._artifact_options)
      end
    end

    def build_cache_path(*path)
      path.compact.map(&:to_s).inject(Pathname.new(@build_cache_path), &:+).expand_path.tap do |p|
        FileUtils.mkdir_p p.parent
      end
    end

    def home_path(*path)
      path.compact.map(&:to_s).inject(Pathname.new(config._home_path), &:+).expand_path
    end

    def build_path(*path)
      path.compact.map(&:to_s).inject(Pathname.new(@build_path), &:+).expand_path.tap do |p|
        FileUtils.mkdir_p p.parent
      end
    end

    def container_build_path(*path)
      path.compact.map(&:to_s).inject(Pathname.new('/.build'), &:+)
    end

    def builder
      @builder ||= Builder.const_get(config._builder.capitalize).new(self)
    end

    protected

    attr_reader :last_stage

    def git_repo
      @git_repo ||= GitRepo::Own.new(self)
    end

    def tags
      tags = simple_tags + branch_tags + commit_tags + build_tags + ci_tags
      tags << :latest if tags.empty?
      tags
    end

<<<<<<< HEAD
    def builder
      @builder ||= case conf._builder
        when :chef then Builder::Chef.new(self)
        else Builder::Shell.new(self)
=======
    def simple_tags
      cli_options[:tag]
    end

    def branch_tags
      return [] unless cli_options[:tag_branch]
      raise "Application has specific revision that isn't associated with a branch name!" if (branch = git_repo.branch) == 'HEAD'
      [branch]
    end

    def commit_tags
      return [] unless cli_options[:tag_commit]
      commit = git_repo.latest_commit
      [commit]
    end

    def build_tags
      return [] unless cli_options[:tag_build_id]

      if ENV['GITLAB_CI']
        build_id = ENV['CI_BUILD_ID']
      elsif ENV['TRAVIS']
        build_id = ENV['TRAVIS_BUILD_NUMBER']
      else
        raise 'CI environment required (Travis or GitLab CI)'
      end

      [build_id]
    end

    def ci_tags
      return [] unless cli_options[:tag_ci]

      if ENV['GITLAB_CI']
        branch = ENV['CI_BUILD_REF_NAME']
        tag = ENV['CI_BUILD_TAG']
      elsif ENV['TRAVIS']
        branch = ENV['TRAVIS_BRANCH']
        tag = ENV['TRAVIS_TAG']
      else
        raise 'CI environment required (Travis or GitLab CI)'
>>>>>>> ca55885e
      end

      [branch, tag].compact
    end
  end # Application
end # Dapp<|MERGE_RESOLUTION|>--- conflicted
+++ resolved
@@ -93,12 +93,6 @@
       tags
     end
 
-<<<<<<< HEAD
-    def builder
-      @builder ||= case conf._builder
-        when :chef then Builder::Chef.new(self)
-        else Builder::Shell.new(self)
-=======
     def simple_tags
       cli_options[:tag]
     end
@@ -140,7 +134,6 @@
         tag = ENV['TRAVIS_TAG']
       else
         raise 'CI environment required (Travis or GitLab CI)'
->>>>>>> ca55885e
       end
 
       [branch, tag].compact
