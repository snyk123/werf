module Dapp
  # Lock
  module Lock
    # File
    class File < Base
      class << self
        attr_writer :counter

        def counter
          @counter ||= 0
        end
      end # << self

      attr_reader :lock_path

      def initialize(lock_path, name)
        super(name)

        @lock_path = Pathname.new(lock_path).tap(&:mkpath)
      end

<<<<<<< HEAD
      def lock(readonly: false)
        return if @file
=======
      protected

      def _do_lock(timeout, on_wait, readonly)
>>>>>>> a0babf07
        @file = ::File.open(lock_path.join(name), ::File::RDWR | ::File::CREAT, 0o644)

        begin
          mode = (readonly ? ::File::LOCK_SH : ::File::LOCK_EX)
<<<<<<< HEAD
          _waiting { @file.flock(mode) } unless @file.flock(mode | ::File::LOCK_NB)
=======
          _waiting(timeout, on_wait) { @file.flock(mode) } unless @file.flock(mode | ::File::LOCK_NB)
>>>>>>> a0babf07
        rescue ::Timeout::Error
          raise Dapp::Lock::Error::Timeout, code: :timeout,
                                            data: { name: name, timeout: timeout }
        end

        self.class.counter += 1
      end

      def _do_unlock
        @file.close
        @file = nil
        self.class.counter -= 1
      end
    end # File
  end # Lock
end # Dapp<|MERGE_RESOLUTION|>--- conflicted
+++ resolved
@@ -19,23 +19,14 @@
         @lock_path = Pathname.new(lock_path).tap(&:mkpath)
       end
 
-<<<<<<< HEAD
-      def lock(readonly: false)
-        return if @file
-=======
       protected
 
       def _do_lock(timeout, on_wait, readonly)
->>>>>>> a0babf07
         @file = ::File.open(lock_path.join(name), ::File::RDWR | ::File::CREAT, 0o644)
 
         begin
           mode = (readonly ? ::File::LOCK_SH : ::File::LOCK_EX)
-<<<<<<< HEAD
-          _waiting { @file.flock(mode) } unless @file.flock(mode | ::File::LOCK_NB)
-=======
           _waiting(timeout, on_wait) { @file.flock(mode) } unless @file.flock(mode | ::File::LOCK_NB)
->>>>>>> a0babf07
         rescue ::Timeout::Error
           raise Dapp::Lock::Error::Timeout, code: :timeout,
                                             data: { name: name, timeout: timeout }
