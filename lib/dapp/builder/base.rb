--- conflicted
+++ resolved
@@ -58,20 +58,12 @@
         commit_atomizers!
       end
 
-<<<<<<< HEAD
       def infra_install_do(_image)
         raise
       end
 
       def infra_install_signature_do
         raise
-=======
-      def dependency_file
-        @dependency_file ||= begin
-          file_path = Dir[build_path('*')].detect {|x| x =~ dependency_file_regex }
-          File.read(file_path) unless file_path.nil?
-        end
->>>>>>> c84b94b9
       end
 
 
@@ -83,7 +75,6 @@
         raise
       end
 
-<<<<<<< HEAD
 
       def app_install_do(_image)
         raise
@@ -103,14 +94,6 @@
       end
 
 
-=======
-      def app_setup_file
-        @app_setup_file ||= begin
-          File.read(app_setup_file_path) if app_setup_file?
-        end
-      end
-
->>>>>>> c84b94b9
       def make_local_git_artifact(cfg)
         repo = GitRepo::Own.new(self)
         GitArtifact.new(self, repo, cfg[:where_to_add],
