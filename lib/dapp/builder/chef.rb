--- conflicted
+++ resolved
@@ -141,11 +141,7 @@
       def chefdk_container
         @chefdk_container ||= begin
           if application.shellout("docker inspect #{chefdk_container_name}").exitstatus != 0
-<<<<<<< HEAD
             application.log_secondary_process(application.t('process.loading_chefdk')) do
-=======
-            application.log_secondary_proccess('loading chefdk', short: true) do
->>>>>>> 42f595f6
               application.shellout ['docker run',
                                     '--restart=no',
                                     "--name #{chefdk_container_name}",
