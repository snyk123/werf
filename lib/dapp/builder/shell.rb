module Dapp
  module Builder
    # Shell
    class Shell < Base
      [:before_install, :before_setup, :install, :setup, :build_artifact].each do |stage|
        define_method("#{stage}_checksum") do
          [application.config._shell.public_send("_#{stage}"),
           application.config._shell.public_send("_#{stage}_cache_version")].flatten
        end
        define_method("#{stage}?") { !stage_empty?(stage) }
<<<<<<< HEAD
        define_method(stage.to_s) do |image|
          image.add_command("export DAPP_BUILD_STAGE=#{stage}",
                            *stage_commands(stage)) unless stage_empty?(stage)
=======
        define_method("#{stage}") do |image|
          image.add_command(*stage_commands(stage)) unless stage_empty?(stage)
>>>>>>> 21fa71cc
        end
      end

      def stage_empty?(stage)
        stage_commands(stage).empty?
      end

      def stage_commands(stage)
        application.config._shell.public_send("_#{stage}")
      end
    end
  end
end<|MERGE_RESOLUTION|>--- conflicted
+++ resolved
@@ -8,14 +8,8 @@
            application.config._shell.public_send("_#{stage}_cache_version")].flatten
         end
         define_method("#{stage}?") { !stage_empty?(stage) }
-<<<<<<< HEAD
         define_method(stage.to_s) do |image|
-          image.add_command("export DAPP_BUILD_STAGE=#{stage}",
-                            *stage_commands(stage)) unless stage_empty?(stage)
-=======
-        define_method("#{stage}") do |image|
           image.add_command(*stage_commands(stage)) unless stage_empty?(stage)
->>>>>>> 21fa71cc
         end
       end
 
