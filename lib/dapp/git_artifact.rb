module Dapp
  # Artifact from Git repo
  class GitArtifact
    include Dapp::CommonHelper

    # rubocop:disable Metrics/ParameterLists, Metrics/MethodLength
    def initialize(builder, repo, where_to_add,
                   name: nil, branch: nil, commit: nil,
                   cwd: nil, paths: nil, owner: nil, group: nil,
                   interlayer_period: 7 * 24 * 3600, build_path: nil, flush_cache: false)
      @builder = builder
      @repo = repo
      @name = name

      @where_to_add = where_to_add

      @branch = branch
      @commit = commit || begin
        @branch ? repo.latest_commit(branch) : repo.latest_commit('HEAD')
      end

      @cwd = cwd
      @paths = paths
      @owner = owner
      @group = group

      @interlayer_period = interlayer_period

      @build_path = build_path || []

      @atomizer = Atomizer.new builder, build_path(filename('.atomizer'))

      # check params hash
      lock do
        cleanup! unless !flush_cache && paramshash_path.exist? && paramshash_path.read.strip == paramshash
        paramshash_path.write paramshash + "\n"
      end
    end
    # rubocop:enable Metrics/ParameterLists, Metrics/MethodLength

    def signature
      hashsum [archive_commit, repo_latest_commit]
    end

    def build_path(*path)
      builder.build_path(*@build_path, *path)
    end

    def container_build_path(*path)
      builder.container_build_path(*@build_path, *path)
    end

    def cleanup!
      lock do
        FileUtils.rm_f [
          paramshash_path,
          archive_commit_file_path,
          Dir.glob(layer_commit_file_path('*')),
          latest_commit_file_path
        ].flatten
      end
    end

    def exist_in_step?(path, step)
      repo.exist_in_commit?(path, commit_by_step(step))
    end

    def prepare_step_commit
      archive_commit
    end

    def build_step_commit
      layer_commit(layers.last) || archive_commit
    end

    def setup_step_commit
      latest_commit || layer_commit(layers.last) || archive_commit
    end

    def commit_by_step(step)
      send :"#{step}_step_commit"
    end

    def any_changes?(from, to = repo_latest_commit)
      !repo.git_bare("diff --quiet #{from}..#{to}#{" --relative=#{cwd}" if cwd} -- #{paths(true)}", returns: [0, 1]).status.success?
    end

    attr_reader :repo
    attr_reader :name
    attr_reader :where_to_add
    attr_reader :commit
    attr_reader :cwd
    attr_reader :owner
    attr_reader :group
    attr_reader :interlayer_period

    def branch
      @branch || 'master'
    end


    def source_1_commit
      layer_commit(:source_2)
    end

    def source_2_commit
      layer_commit(:source_2)
    end

    def source_3_commit
      layer_commit(:source_3)
    end

    def source_4_commit
    end

    def source_5_commit
      if layer_commit_file_path(:source_5).exist?
        if source_4_timestamp.to_i > source_5_timestamp.to_i
          repo_latest_commit
        else
          layer_commit_file_path(:source_5).read.strip
        end
      else
        repo_latest_commit
      end
    end


    def source_1_timestamp
      layer_timestamp(:source_1)
    end

    def source_2_timestamp
      layer_timestamp(:source_2)
    end

    def source_3_timestamp
      layer_timestamp(:source_3)
    end

    def source_4_timestamp
    end

    def source_5_timestamp
      layer_timestamp(:source_5)
    end


    def source_4_patch
    end

    def source_5_patch
    end


    def source_1_actual?
      layer_actual?(:source_1)
    end

    def source_2_actual?
      layer_actual?(:source_2)
    end

    def source_3_actual?
      layer_actual?(:source_3)
    end

    def source_4_actual?
      layer_actual?(:source_4)
    end

    def source_5_actual?
      if source_4_commit
        source_5_commit == source_4_commit || !any_changes?(source_4_commit, source_5_commit)
      else
        source_5_commit == source_3_commit || !any_changes?(source_3_commit, source_5_commit)
      end
<<<<<<< HEAD
=======
      # layer_commit(:source_5) source_5_commit == source_k || !any_changes?(archive_commit, layer_commit(stage))
    end

    def source_5_exist?
    end

    def source_4_patch
      ''
    end

    def source_5_patch
      ''
>>>>>>> bd90a75d
    end


    def apply_source_1_archive!(image)
      return if archive_commit_file_exist?

      atomizer << archive_commit_file_path
      atomizer << archive_timestamp_path

      archive_commit_file_path.write archive_commit + "\n"
      archive_timestamp_path.write repo.commit_at(archive_commit).to_s + "\n"

      credentials = [:owner, :group].map { |attr| "--#{attr}=#{send(attr)}" unless send(attr).nil? }.compact

      image.build_cmd!(
          "git --git-dir=#{repo.container_build_dir_path} archive --format tar.gz #{archive_commit}:#{cwd} -o #{container_archive_path} #{paths}",
          "mkdir -p #{where_to_add}",
          ["tar xf #{container_archive_path} ", "-C #{where_to_add} ", "--strip-components=1", *credentials].join,
          "rm -rf #{container_archive_path}"
      )
    end

    def apply_source_1!(image)
      if layer_timestamp(:source_1).to_i < archive_timestamp.to_i
        delete_file(layer_commit_file_path(:source_1))
        delete_file(layer_timestamp_file_path(:source_1))
      end

      atomizer << layer_commit_file_path(:source_1)
      atomizer << layer_timestamp_file_path(:source_1)

      layer_commit_file_path(:source_1).write repo_latest_commit + "\n"
      layer_timestamp_file_path(:source_1).write repo.commit_at(layer_commit(:source_1)).to_s + "\n" if layer_timestamp_file_path(:source_1).zero?
      apply_patch!(image, archive_commit, layer_commit(:source_1)) if layer_actual?(:source_1)
    end

    def apply_source_2!(image)
      if layer_timestamp(:source_2).to_i < layer_timestamp(:source_1).to_i
        delete_file(layer_commit_file_path(:source_2))
        delete_file(layer_timestamp_file_path(:source_2))
      end

      atomizer << layer_commit_file_path(:source_2)
      atomizer << layer_timestamp_file_path(:source_2)

      layer_commit_file_path(:source_2).write repo_latest_commit + "\n"
      layer_timestamp_file_path(:source_2).write repo.commit_at(layer_commit(:source_2)).to_s + "\n" if layer_timestamp_file_path(:source_2).zero?
      apply_patch!(image, layer_commit(:source_1), layer_commit(:source_2)) if layer_actual?(:source_2)
    end

    def apply_source_3!(image)
      if layer_timestamp(:source_3).to_i < layer_timestamp(:source_2).to_i
        delete_file(layer_commit_file_path(:source_3))
        delete_file(layer_timestamp_file_path(:source_3))
      end

      atomizer << layer_commit_file_path(:source_3)
      atomizer << layer_timestamp_file_path(:source_3)

      layer_commit_file_path(:source_3).write repo_latest_commit + "\n"
      layer_timestamp_file_path(:source_3).write repo.commit_at(layer_commit(:source_3)).to_s + "\n" if layer_timestamp_file_path(:source_3).zero?
      apply_patch!(image, layer_commit(:source_2), layer_commit(:source_3)) if layer_actual?(:source_3)
    end

    def apply_source_4!(image)
      # TODO
      return if layer_actual?(:source_4)
    end

    def apply_source_5!(image)
      if (source_4_commit and source_5_timestamp.to_i < source_4_timestamp.to_i) or
         (source_5_timestamp.to_i < source_3_timestamp.to_i)
        layer_commit_file_path(:source_5).delete
        layer_timestamp_file_path(:source_5).delete
      end

      atomizer << layer_commit_file_path(:source_5)
      atomizer << layer_timestamp_file_path(:source_5)

      layer_commit_file_path(:source_5).write source_5_commit + "\n"
      layer_timestamp_file_path(:source_5).write repo.commit_at(source_5_commit) + "\n" if layer_timestamp_file_path(:source_5).zero?

      if source_4_commit
        apply_patch!(image, source_4_commit, source_5_commit)
      else
        apply_patch!(image, source_3_commit, source_5_commit)
      end
    end

    protected

    attr_reader :builder
    attr_reader :atomizer

    def lock_with_repo(&blk)
      lock do
        repo.lock(&blk)
      end
    end

    def apply_layer_patches(image)
      latest_layer = nil
      layers.each do |layer|
        apply_layer_patch! image, layer
        latest_layer = layer
      end

      latest_layer
    end

    def paths(with_cwd = false)
      [@paths].flatten.compact.map { |path| (with_cwd && cwd ? "#{cwd}/#{path}" : path).gsub(%r{^\/*|\/*$}, '') }.join(' ') if @paths
    end

    def repo_latest_commit
      commit
    end

    def filename(ending)
      "#{repo.name}#{name ? "_#{name}" : nil}#{ending}"
    end

    def paramshash_filename
      filename '.paramshash'
    end

    def paramshash_path
      build_path paramshash_filename
    end

    def paramshash
      Digest::SHA256.hexdigest [cwd, paths, owner, group].map(&:to_s).join(':::')
    end

    def archive_filename
      filename '.tar.gz'
    end

    def container_archive_path
      container_build_path archive_filename
    end

    def archive_timestamp_filename
      filename '.timestamp'
    end

    def archive_timestamp_path
      build_path archive_timestamp_filename
    end

    def archive_timestamp
      value = nil
      value = archive_timestamp_path.read.strip.to_i if archive_timestamp_path.exist?
      value
    end

    def container_archive_timestamp_path
      container_build_path archive_timestamp_filename
    end

    def archive_commit_file_filename
      filename '.commit'
    end

    def archive_commit_file_path
      build_path archive_commit_file_filename
    end

    def container_archive_commit_file_path
      container_build_path archive_commit_file_filename
    end

    def archive_commit
      if archive_commit_file_path.exist?
        archive_commit_file_path.read.strip
      else
        repo_latest_commit
      end
    end

    def archive_commit_file_exist?
      archive_commit_file_path.exist?
    end

    def sudo_format_user(user)
      user.to_i.to_s == user ? "\\\##{user}" : user
    end

    def sudo
      sudo = ''

      if owner || group
        sudo = 'sudo '
        sudo += "-u #{sudo_format_user(owner)} " if owner
        sudo += "-g #{sudo_format_user(group)} " if group
      end

      sudo
    end

    def apply_patch!(image, from, to)
      image.build_cmd! "git --git-dir=#{repo.container_build_dir_path} diff #{from} #{to} | git --git-dir=#{repo.container_build_dir_path} apply --whitespace=nowarn --directory=#{where_to_add}"
    end

    def layer_filename(stage, ending)
      filename "_layer_#{stage.is_a?(Fixnum) ? format('%04d', stage) : stage}#{ending}"
    end

    def layer_commit_file_path(stage)
      build_path layer_filename(stage, '.commit')
    end

    def layer_timestamp_file_path(stage)
      build_path layer_filename(stage, '.timestamp')
    end

    def layer_actual?(stage)
      layer_commit(stage) != archive_commit && any_changes?(archive_commit, layer_commit(stage))
    end

    def layer_commit(stage)
      if layer_commit_file_path(stage).exist? and layer_timestamp_file_path(stage).exist?
        layer_commit_file_path(stage).read.strip
      else
        repo_latest_commit
      end
    end

    def layers
      Dir.glob(layer_commit_file_path('*')).map { |path| Integer(path.gsub(/.*_(\d+)\.commit$/, '\\1')) }.sort
    end

    def apply_layer_patch!(image, stage)
      return if layer_actual?(stage)
      # apply_patch! image, layer_patch_filename(stage)
      # TODO
    end

    def latest_commit_file_path
      build_path filename '_latest.commit'
    end

    def latest_commit
      latest_commit_file_path.read.strip if latest_commit_file_path.exist?
    end

    def apply_latest_patch!(image)
      # apply_patch! image, latest_patch_filename
      # TODO
    end

    def layer_timestamp(stage)
      value = nil
      value = layer_timestamp_file_path(stage).read.strip.to_i if layer_timestamp_file_path(stage).exist?
      value
    end

    def remove_latest!
      FileUtils.rm_f [latest_commit_file_path]
    end

    def lock(**kwargs, &blk)
      builder.filelock(build_path(filename('.lock')),
                       error_message: "Git artifact commit:#{commit}" +
                           "#{name ? " #{name}" : nil} #{repo.name}" +
                           " (#{repo.dir_path}) in use! Try again later.",
                       **kwargs, &blk)
    end
  end
end<|MERGE_RESOLUTION|>--- conflicted
+++ resolved
@@ -147,13 +147,6 @@
     end
 
 
-    def source_4_patch
-    end
-
-    def source_5_patch
-    end
-
-
     def source_1_actual?
       layer_actual?(:source_1)
     end
@@ -176,13 +169,8 @@
       else
         source_5_commit == source_3_commit || !any_changes?(source_3_commit, source_5_commit)
       end
-<<<<<<< HEAD
-=======
-      # layer_commit(:source_5) source_5_commit == source_k || !any_changes?(archive_commit, layer_commit(stage))
-    end
-
-    def source_5_exist?
-    end
+    end
+
 
     def source_4_patch
       ''
@@ -190,7 +178,6 @@
 
     def source_5_patch
       ''
->>>>>>> bd90a75d
     end
 
 
