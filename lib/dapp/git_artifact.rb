--- conflicted
+++ resolved
@@ -75,7 +75,6 @@
       Digest::SHA256.hexdigest [full_name, to, cwd, *include_paths, *exclude_paths, owner, group].map(&:to_s).join(':::')
     end
 
-<<<<<<< HEAD
     def exclude_paths(with_cwd = false)
       base_paths(repo.exclude_paths + @exclude_paths, with_cwd)
     end
@@ -88,8 +87,6 @@
       [paths].flatten.compact.map { |path| (with_cwd && cwd ? File.join(cwd, path) : path).gsub(%r{^\/*|\/*$}, '') }
     end
 
-=======
->>>>>>> 8d6deca7
     def full_name
       "#{repo.name}#{name ? "_#{name}" : nil}"
     end
