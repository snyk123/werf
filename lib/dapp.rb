--- conflicted
+++ resolved
@@ -7,10 +7,7 @@
 require 'mixlib/shellout'
 require 'securerandom'
 require 'excon'
-<<<<<<< HEAD
-=======
 require 'json'
->>>>>>> 91f57e79
 
 require 'dapp/version'
 require 'dapp/cli'
